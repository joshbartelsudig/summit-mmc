'use client'

import { useState, useEffect } from 'react'
import { Send, ChevronDown, Maximize2, Minimize2, Copy, Check } from 'lucide-react'

import { Input } from '@/components/ui/input'
import { ModelSelector } from '@/components/model-selector'
import { MarkdownRenderer } from '@/components/markdown-renderer'
import { Button } from '@/components/ui/button'
import { Card, CardContent, CardHeader, CardTitle } from '@/components/ui/card'
import { Message, ModelInfo } from '@/types'
<<<<<<< HEAD
import {
  DropdownMenu,
  DropdownMenuContent,
  DropdownMenuItem,
  DropdownMenuTrigger
=======
import { 
  DropdownMenu, 
  DropdownMenuContent, 
  DropdownMenuItem, 
  DropdownMenuTrigger 
>>>>>>> faba5e1b
} from '@/components/ui/dropdown-menu'
import { Tabs, TabsList, TabsTrigger } from '@/components/ui/tabs'

// Default prompts categorized by type
const DEFAULT_PROMPTS = {
  analytical: [
    "Explain the concept of quantum computing and its potential impact on cryptography",
    "Analyze the pros and cons of renewable energy versus fossil fuels",
    "What are the ethical considerations in artificial intelligence development?",
    "Compare and contrast different approaches to climate change mitigation",
    "Explain how blockchain technology works and its real-world applications"
  ],
  creative: [
    "Write a short story about a robot discovering emotions",
    "Create a poem about the changing seasons",
    "Describe an alien civilization that evolved underwater",
    "Write a dialogue between a time traveler from 1800 and someone from 2025",
    "Invent a new sport that could be played in zero gravity"
  ],
  technical: [
    "Explain how to implement a binary search tree in Python",
    "What are the key differences between REST and GraphQL APIs?",
    "Describe the process of training a neural network for image recognition",
    "How would you optimize a database query that's running slowly?",
    "Explain the concept of containerization and how Docker works"
  ],
  reasoning: [
    "Solve this logical puzzle: Three people check into a hotel room that costs $30. They each pay $10. Later, the hotel manager realizes the room was only supposed to cost $25, so he gives $5 to the bellhop to return to the guests. The bellhop decides to keep $2 and gives $1 back to each guest. Now each guest has paid $9, for a total of $27. The bellhop has $2. That's $29. Where is the missing dollar?",
    "What would happen if gravity suddenly became twice as strong?",
    "Design an experiment to test whether plants respond to music",
    "How would you determine if a coin is fair or biased?",
    "What are the implications of discovering extraterrestrial life?"
  ]
};

// Recommended model pairings based on available models
const RECOMMENDED_PAIRINGS = [
  { name: "GPT-4o vs Claude 3.7 Sonnet", models: ["gpt-4o", "anthropic.claude-3-7-sonnet-20250219-v1:0"] },
  { name: "Claude 3.7 Sonnet vs Llama 3.3 70B", models: ["anthropic.claude-3-7-sonnet-20250219-v1:0", "meta.llama3-3-70b-instruct-v1:0"] },
  { name: "Claude 3.5 Sonnet vs Claude 3.5 Haiku", models: ["anthropic.claude-3-5-sonnet-20241022-v2:0", "anthropic.claude-3-5-haiku-20241022-v1:0"] },
  { name: "Mistral 7B vs Titan Text Premier", models: ["mistral.mistral-7b-instruct-v0:2", "amazon.titan-text-premier-v1:0"] },
  { name: "GPT-3.5 Turbo vs GPT-4o", models: ["gpt-35-turbo", "gpt-4o"] },
  { name: "Titan Text Premier vs Titan Text Lite", models: ["amazon.titan-text-premier-v1:0", "amazon.titan-text-lite-v1"] }
];

export default function ComparePage() {
  const [input, setInput] = useState('')
  const [isLoading, setIsLoading] = useState(false)
  const [models, setModels] = useState<ModelInfo[]>([])
  const [selectedModelA, setSelectedModelA] = useState<ModelInfo | null>(null)
  const [selectedModelB, setSelectedModelB] = useState<ModelInfo | null>(null)
  const [responseA, setResponseA] = useState<Message | null>(null)
  const [responseB, setResponseB] = useState<Message | null>(null)
  const [activePromptCategory, setActivePromptCategory] = useState('analytical')
  const [selectedPairing, setSelectedPairing] = useState<typeof RECOMMENDED_PAIRINGS[0] | null>(null)
  const [fullscreenMode, setFullscreenMode] = useState<'none' | 'a' | 'b'>('none')
  const [copyStatusA, setCopyStatusA] = useState(false)
  const [copyStatusB, setCopyStatusB] = useState(false)

  // Reset copy status after delay
  useEffect(() => {
    if (copyStatusA) {
      const timer = setTimeout(() => setCopyStatusA(false), 2000)
      return () => clearTimeout(timer)
    }
  }, [copyStatusA])

  useEffect(() => {
    if (copyStatusB) {
      const timer = setTimeout(() => setCopyStatusB(false), 2000)
      return () => clearTimeout(timer)
    }
  }, [copyStatusB])

  // Copy response content to clipboard
  const copyToClipboard = async (content: string, isModelA: boolean) => {
    try {
      await navigator.clipboard.writeText(content)
      if (isModelA) {
        setCopyStatusA(true)
      } else {
        setCopyStatusB(true)
      }
    } catch (err) {
      console.error('Failed to copy text: ', err)
    }
  }

  // Fetch models from the backend API
  useEffect(() => {
    const fetchModels = async () => {
      try {
        const response = await fetch('http://localhost:8000/api/v1/models')
        if (!response.ok) {
          throw new Error('Failed to fetch models')
        }
        const data = await response.json()
        const modelsList = data.models || []
        setModels(modelsList)

        // Set default models if available
        if (modelsList.length > 0) {
          setSelectedModelA(modelsList[0])
          if (modelsList.length > 1) {
            setSelectedModelB(modelsList[1])
          }
        }
      } catch (error) {
        console.error('Error fetching models:', error)
      }
    }

    fetchModels()
  }, [])

  const handleSubmit = async (e: React.FormEvent) => {
    e.preventDefault()
    if (!input.trim() || !selectedModelA || !selectedModelB || isLoading) return

    setIsLoading(true)
    setResponseA(null)
    setResponseB(null)

    const userMessage: Message = {
      role: 'user',
      content: input
    }

    try {
      // Send request to model A
      const responseA = await fetch('http://localhost:8000/api/v1/chat', {
        method: 'POST',
        headers: {
          'Content-Type': 'application/json',
        },
        body: JSON.stringify({
          messages: [userMessage],
          model: selectedModelA.id,
          stream: false,
          store_in_session: false
        }),
      })

      if (!responseA.ok) {
        throw new Error(`Error from model A: ${responseA.statusText}`)
      }

      const dataA = await responseA.json()
      setResponseA({
        role: 'assistant',
        content: dataA.choices[0].message.content
      })

      // Send request to model B
      const responseB = await fetch('http://localhost:8000/api/v1/chat', {
        method: 'POST',
        headers: {
          'Content-Type': 'application/json',
        },
        body: JSON.stringify({
          messages: [userMessage],
          model: selectedModelB.id,
          stream: false,
          store_in_session: false
        }),
      })

      if (!responseB.ok) {
        throw new Error(`Error from model B: ${responseB.statusText}`)
      }

      const dataB = await responseB.json()
      setResponseB({
        role: 'assistant',
        content: dataB.choices[0].message.content
      })
    } catch (error) {
      console.error('Error sending message:', error)
    } finally {
      setIsLoading(false)
    }
  }

  // Handle manual model selection
  const handleModelASelect = (model: ModelInfo) => {
    setSelectedModelA(model)
    // Clear selected pairing if model is changed manually
    setSelectedPairing(null)
  }

  const handleModelBSelect = (model: ModelInfo) => {
    setSelectedModelB(model)
    // Clear selected pairing if model is changed manually
    setSelectedPairing(null)
  }

  // Set a prompt from the default prompts
  const setDefaultPrompt = (prompt: string) => {
    setInput(prompt)
  }

  // Set a recommended model pairing
  const setRecommendedPairing = (pairing: typeof RECOMMENDED_PAIRINGS[0]) => {
    const modelA = models.find(m => m.id === pairing.models[0]) || null
    const modelB = models.find(m => m.id === pairing.models[1]) || null
<<<<<<< HEAD

=======
    
>>>>>>> faba5e1b
    if (modelA) setSelectedModelA(modelA)
    if (modelB) setSelectedModelB(modelB)
    setSelectedPairing(pairing)
  }

  return (
    <div className="container h-full flex flex-col overflow-hidden py-6">
      <h2 className="text-2xl font-semibold mb-6">Compare Model Responses</h2>

      <div className="grid grid-cols-1 md:grid-cols-3 gap-6 mb-6">
        {/* Left column: Model selectors */}
        <div className="space-y-4">
          <Card className="shadow-sm">
            <CardHeader className="p-3 pb-0">
              <CardTitle className="text-lg flex justify-between items-center">
                <span>Models</span>
                <DropdownMenu>
                  <DropdownMenuTrigger asChild>
                    <Button variant="outline" size="sm" className="h-8 text-xs">
                      Recommended <ChevronDown className="ml-1 h-3 w-3" />
                    </Button>
                  </DropdownMenuTrigger>
                  <DropdownMenuContent align="end">
                    {RECOMMENDED_PAIRINGS.map((pairing, index) => (
                      <DropdownMenuItem key={index} onClick={() => setRecommendedPairing(pairing)}>
                        {selectedPairing && selectedPairing.name === pairing.name ? (
                          <span className="text-blue-500">{pairing.name}</span>
                        ) : (
                          pairing.name
                        )}
                      </DropdownMenuItem>
                    ))}
                  </DropdownMenuContent>
                </DropdownMenu>
              </CardTitle>
            </CardHeader>
            <CardContent className="p-3 pt-2 space-y-3">
              <div>
                <h3 className="text-xs font-medium mb-1">Model A</h3>
                <ModelSelector
                  models={models}
                  selectedModel={selectedModelA}
                  onModelSelect={handleModelASelect}
                />
              </div>
<<<<<<< HEAD

=======
              
>>>>>>> faba5e1b
              <div>
                <h3 className="text-xs font-medium mb-1">Model B</h3>
                <ModelSelector
                  models={models}
                  selectedModel={selectedModelB}
                  onModelSelect={handleModelBSelect}
                />
              </div>
            </CardContent>
          </Card>
        </div>

        {/* Right columns: Prompt selection */}
        <div className="md:col-span-2">
          <Card className="shadow-sm h-full">
            <CardHeader className="p-3 flex flex-row items-center justify-between">
              <CardTitle className="text-lg">Prompt</CardTitle>
              <Tabs value={activePromptCategory} onValueChange={setActivePromptCategory} className="w-auto">
                <TabsList className="grid grid-cols-4">
                  <TabsTrigger value="analytical" className="px-3 py-1 text-xs">Analytical</TabsTrigger>
                  <TabsTrigger value="creative" className="px-3 py-1 text-xs">Creative</TabsTrigger>
                  <TabsTrigger value="technical" className="px-3 py-1 text-xs">Technical</TabsTrigger>
                  <TabsTrigger value="reasoning" className="px-3 py-1 text-xs">Reasoning</TabsTrigger>
                </TabsList>
              </Tabs>
            </CardHeader>
            <CardContent className="p-3 space-y-4">
              <div className="grid grid-cols-1 gap-2 mb-4 max-h-[200px] overflow-y-auto">
                {DEFAULT_PROMPTS[activePromptCategory as keyof typeof DEFAULT_PROMPTS].map((prompt, index) => (
<<<<<<< HEAD
                  <Button
                    key={index}
                    variant="outline"
=======
                  <Button 
                    key={index} 
                    variant="outline" 
>>>>>>> faba5e1b
                    className="justify-start h-auto py-1.5 px-3 text-left text-xs"
                    onClick={() => setDefaultPrompt(prompt)}
                  >
                    {prompt.length > 80 ? prompt.substring(0, 80) + '...' : prompt}
                  </Button>
                ))}
              </div>
<<<<<<< HEAD

=======
              
>>>>>>> faba5e1b
              <form onSubmit={handleSubmit} className="flex w-full items-center space-x-2">
                <Input
                  value={input}
                  onChange={(e) => setInput(e.target.value)}
                  placeholder="Enter your prompt here..."
                  className="flex-1"
                />
                <Button
                  type="submit"
                  size="icon"
                  disabled={isLoading || !input.trim() || !selectedModelA || !selectedModelB}
                >
                  <Send className="h-4 w-4" />
                  <span className="sr-only">Send</span>
                </Button>
              </form>
            </CardContent>
          </Card>
        </div>
      </div>

      {/* Bottom section: Model responses */}
      <div className="flex-1 grid grid-cols-1 md:grid-cols-2 gap-6 overflow-y-auto pb-6">
        {fullscreenMode === 'none' || fullscreenMode === 'a' ? (
          <Card className={`shadow-sm h-full ${fullscreenMode === 'a' ? 'md:col-span-2' : ''}`}>
            <CardHeader className="p-2 sticky top-0 bg-card z-10 flex flex-row justify-between items-center">
              <CardTitle className="text-sm">
                {selectedModelA ? selectedModelA.name : 'Model A'} Response
              </CardTitle>
              <div className="flex space-x-1">
                {responseA && (
                  <Button
                    variant="ghost"
                    size="sm"
                    onClick={() => copyToClipboard(responseA.content, true)}
                    className="h-7 w-7 p-0"
                    disabled={copyStatusA}
                  >
                    {copyStatusA ? <Check className="h-3 w-3 text-green-500" /> : <Copy className="h-3 w-3" />}
                  </Button>
                )}
<<<<<<< HEAD
                <Button
                  variant="ghost"
                  size="sm"
=======
                <Button 
                  variant="ghost" 
                  size="sm" 
>>>>>>> faba5e1b
                  onClick={() => setFullscreenMode(fullscreenMode === 'a' ? 'none' : 'a')}
                  className="h-7 w-7 p-0"
                >
                  {fullscreenMode === 'a' ? <Minimize2 className="h-3 w-3" /> : <Maximize2 className="h-3 w-3" />}
                </Button>
              </div>
            </CardHeader>
            <CardContent className="p-3 overflow-auto max-h-[calc(100vh-20rem)]">
              {isLoading ? (
                <div className="flex justify-center items-center h-64">
                  <div className="animate-spin rounded-full h-8 w-8 border-b-2 border-gray-900"></div>
                </div>
              ) : responseA ? (
                <div className="prose max-w-none prose-sm">
                  <MarkdownRenderer content={responseA.content} />
                </div>
              ) : (
                <div className="text-center text-gray-500 h-64 flex items-center justify-center">
                  <p>Response will appear here</p>
                </div>
              )}
            </CardContent>
          </Card>
        ) : null}

        {fullscreenMode === 'none' || fullscreenMode === 'b' ? (
          <Card className={`shadow-sm h-full ${fullscreenMode === 'b' ? 'md:col-span-2' : ''}`}>
            <CardHeader className="p-2 sticky top-0 bg-card z-10 flex flex-row justify-between items-center">
              <CardTitle className="text-sm">
                {selectedModelB ? selectedModelB.name : 'Model B'} Response
              </CardTitle>
              <div className="flex space-x-1">
                {responseB && (
                  <Button
                    variant="ghost"
                    size="sm"
                    onClick={() => copyToClipboard(responseB.content, false)}
                    className="h-7 w-7 p-0"
                    disabled={copyStatusB}
                  >
                    {copyStatusB ? <Check className="h-3 w-3 text-green-500" /> : <Copy className="h-3 w-3" />}
                  </Button>
                )}
<<<<<<< HEAD
                <Button
                  variant="ghost"
                  size="sm"
=======
                <Button 
                  variant="ghost" 
                  size="sm" 
>>>>>>> faba5e1b
                  onClick={() => setFullscreenMode(fullscreenMode === 'b' ? 'none' : 'b')}
                  className="h-7 w-7 p-0"
                >
                  {fullscreenMode === 'b' ? <Minimize2 className="h-3 w-3" /> : <Maximize2 className="h-3 w-3" />}
                </Button>
              </div>
            </CardHeader>
            <CardContent className="p-3 overflow-auto max-h-[calc(100vh-20rem)]">
              {isLoading ? (
                <div className="flex justify-center items-center h-64">
                  <div className="animate-spin rounded-full h-8 w-8 border-b-2 border-gray-900"></div>
                </div>
              ) : responseB ? (
                <div className="prose max-w-none prose-sm">
                  <MarkdownRenderer content={responseB.content} />
                </div>
              ) : (
                <div className="text-center text-gray-500 h-64 flex items-center justify-center">
                  <p>Response will appear here</p>
                </div>
              )}
            </CardContent>
          </Card>
        ) : null}
      </div>
    </div>
  )
}<|MERGE_RESOLUTION|>--- conflicted
+++ resolved
@@ -1,6 +1,7 @@
 'use client'
 
 import { useState, useEffect } from 'react'
+import { Send, ChevronDown, Maximize2, Minimize2, Copy, Check } from 'lucide-react'
 import { Send, ChevronDown, Maximize2, Minimize2, Copy, Check } from 'lucide-react'
 
 import { Input } from '@/components/ui/input'
@@ -9,19 +10,11 @@
 import { Button } from '@/components/ui/button'
 import { Card, CardContent, CardHeader, CardTitle } from '@/components/ui/card'
 import { Message, ModelInfo } from '@/types'
-<<<<<<< HEAD
 import {
   DropdownMenu,
   DropdownMenuContent,
   DropdownMenuItem,
   DropdownMenuTrigger
-=======
-import { 
-  DropdownMenu, 
-  DropdownMenuContent, 
-  DropdownMenuItem, 
-  DropdownMenuTrigger 
->>>>>>> faba5e1b
 } from '@/components/ui/dropdown-menu'
 import { Tabs, TabsList, TabsTrigger } from '@/components/ui/tabs'
 
@@ -73,8 +66,45 @@
   const [models, setModels] = useState<ModelInfo[]>([])
   const [selectedModelA, setSelectedModelA] = useState<ModelInfo | null>(null)
   const [selectedModelB, setSelectedModelB] = useState<ModelInfo | null>(null)
+  const [models, setModels] = useState<ModelInfo[]>([])
+  const [selectedModelA, setSelectedModelA] = useState<ModelInfo | null>(null)
+  const [selectedModelB, setSelectedModelB] = useState<ModelInfo | null>(null)
   const [responseA, setResponseA] = useState<Message | null>(null)
   const [responseB, setResponseB] = useState<Message | null>(null)
+  const [activePromptCategory, setActivePromptCategory] = useState('analytical')
+  const [selectedPairing, setSelectedPairing] = useState<typeof RECOMMENDED_PAIRINGS[0] | null>(null)
+  const [fullscreenMode, setFullscreenMode] = useState<'none' | 'a' | 'b'>('none')
+  const [copyStatusA, setCopyStatusA] = useState(false)
+  const [copyStatusB, setCopyStatusB] = useState(false)
+
+  // Reset copy status after delay
+  useEffect(() => {
+    if (copyStatusA) {
+      const timer = setTimeout(() => setCopyStatusA(false), 2000)
+      return () => clearTimeout(timer)
+    }
+  }, [copyStatusA])
+
+  useEffect(() => {
+    if (copyStatusB) {
+      const timer = setTimeout(() => setCopyStatusB(false), 2000)
+      return () => clearTimeout(timer)
+    }
+  }, [copyStatusB])
+
+  // Copy response content to clipboard
+  const copyToClipboard = async (content: string, isModelA: boolean) => {
+    try {
+      await navigator.clipboard.writeText(content)
+      if (isModelA) {
+        setCopyStatusA(true)
+      } else {
+        setCopyStatusB(true)
+      }
+    } catch (err) {
+      console.error('Failed to copy text: ', err)
+    }
+  }
   const [activePromptCategory, setActivePromptCategory] = useState('analytical')
   const [selectedPairing, setSelectedPairing] = useState<typeof RECOMMENDED_PAIRINGS[0] | null>(null)
   const [fullscreenMode, setFullscreenMode] = useState<'none' | 'a' | 'b'>('none')
@@ -162,6 +192,7 @@
           model: selectedModelA.id,
           stream: false,
           store_in_session: false
+          store_in_session: false
         }),
       })
 
@@ -186,6 +217,7 @@
           model: selectedModelB.id,
           stream: false,
           store_in_session: false
+          store_in_session: false
         }),
       })
 
@@ -227,11 +259,7 @@
   const setRecommendedPairing = (pairing: typeof RECOMMENDED_PAIRINGS[0]) => {
     const modelA = models.find(m => m.id === pairing.models[0]) || null
     const modelB = models.find(m => m.id === pairing.models[1]) || null
-<<<<<<< HEAD
-
-=======
-    
->>>>>>> faba5e1b
+
     if (modelA) setSelectedModelA(modelA)
     if (modelB) setSelectedModelB(modelB)
     setSelectedPairing(pairing)
@@ -277,11 +305,7 @@
                   onModelSelect={handleModelASelect}
                 />
               </div>
-<<<<<<< HEAD
-
-=======
-              
->>>>>>> faba5e1b
+
               <div>
                 <h3 className="text-xs font-medium mb-1">Model B</h3>
                 <ModelSelector
@@ -311,15 +335,9 @@
             <CardContent className="p-3 space-y-4">
               <div className="grid grid-cols-1 gap-2 mb-4 max-h-[200px] overflow-y-auto">
                 {DEFAULT_PROMPTS[activePromptCategory as keyof typeof DEFAULT_PROMPTS].map((prompt, index) => (
-<<<<<<< HEAD
                   <Button
                     key={index}
                     variant="outline"
-=======
-                  <Button 
-                    key={index} 
-                    variant="outline" 
->>>>>>> faba5e1b
                     className="justify-start h-auto py-1.5 px-3 text-left text-xs"
                     onClick={() => setDefaultPrompt(prompt)}
                   >
@@ -327,11 +345,7 @@
                   </Button>
                 ))}
               </div>
-<<<<<<< HEAD
-
-=======
-              
->>>>>>> faba5e1b
+
               <form onSubmit={handleSubmit} className="flex w-full items-center space-x-2">
                 <Input
                   value={input}
@@ -354,6 +368,7 @@
       </div>
 
       {/* Bottom section: Model responses */}
+      {/* Bottom section: Model responses */}
       <div className="flex-1 grid grid-cols-1 md:grid-cols-2 gap-6 overflow-y-auto pb-6">
         {fullscreenMode === 'none' || fullscreenMode === 'a' ? (
           <Card className={`shadow-sm h-full ${fullscreenMode === 'a' ? 'md:col-span-2' : ''}`}>
@@ -373,15 +388,9 @@
                     {copyStatusA ? <Check className="h-3 w-3 text-green-500" /> : <Copy className="h-3 w-3" />}
                   </Button>
                 )}
-<<<<<<< HEAD
                 <Button
                   variant="ghost"
                   size="sm"
-=======
-                <Button 
-                  variant="ghost" 
-                  size="sm" 
->>>>>>> faba5e1b
                   onClick={() => setFullscreenMode(fullscreenMode === 'a' ? 'none' : 'a')}
                   className="h-7 w-7 p-0"
                 >
@@ -425,15 +434,9 @@
                     {copyStatusB ? <Check className="h-3 w-3 text-green-500" /> : <Copy className="h-3 w-3" />}
                   </Button>
                 )}
-<<<<<<< HEAD
                 <Button
                   variant="ghost"
                   size="sm"
-=======
-                <Button 
-                  variant="ghost" 
-                  size="sm" 
->>>>>>> faba5e1b
                   onClick={() => setFullscreenMode(fullscreenMode === 'b' ? 'none' : 'b')}
                   className="h-7 w-7 p-0"
                 >
