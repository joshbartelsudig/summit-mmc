'use client'

import { useState, useEffect, useRef } from 'react'
import { Send } from 'lucide-react'

import { Input } from '@/components/ui/input'
import { ModelSelector } from '@/components/model-selector'
import { MarkdownRenderer } from '@/components/markdown-renderer'
import { Button } from '@/components/ui/button'
import { Textarea } from '@/components/ui/textarea'
import { Card, CardContent, CardHeader, CardTitle } from '@/components/ui/card'
import { Tabs, TabsContent, TabsList, TabsTrigger } from '@/components/ui/tabs'
import { Message, ModelInfo } from '@/types'
import { Toaster } from '@/components/ui/sonner'
import { toast } from 'sonner'

// Default system prompts for each model in the chain
const DEFAULT_SYSTEM_PROMPTS = {
  model1: `You are an AI specialized in information analysis and structured formatting.

IMPORTANT: Your ONLY task is to analyze the user's input and transform it into a HIGHLY STRUCTURED format that will be passed to another AI.

REQUIREMENTS:
1. ALWAYS organize your response using clear headings (## Heading) and subheadings (### Subheading)
2. ALWAYS use bullet points (- point) or numbered lists (1. point) for enumerating items
3. ALWAYS include a "## Key Points" section at the beginning summarizing the 3-5 most important takeaways
4. ALWAYS use markdown tables for comparing multiple items or presenting data
5. NEVER include personal opinions or subjective assessments
6. NEVER use flowery or verbose language - be concise and precise
7. NEVER respond with unstructured paragraphs of text

STRUCTURE YOUR RESPONSE LIKE THIS:
## Key Points
- Point 1
- Point 2
- Point 3

## Context
- Background information
- Relevant details

## Analysis
### Category 1
- Finding 1
- Finding 2

### Category 2
- Finding 1
- Finding 2

## Recommendations (if applicable)
1. First recommendation
2. Second recommendation

PENALTIES:
- If you fail to use proper markdown formatting, your analysis will be rejected
- If you include unstructured paragraphs, your analysis will be rejected
- If you include subjective opinions, your analysis will be rejected

Remember: Your output will be processed by another AI, so STRUCTURE and CLARITY are CRITICAL.`,
<<<<<<< HEAD

=======
  
>>>>>>> faba5e1b
  model2: `You are a helpful assistant that specializes in creative and detailed responses.
You will receive structured information from another AI and your task is to expand upon it,
adding depth, nuance, and creative elements while maintaining accuracy.
Provide a comprehensive and well-formatted response to the user's original query.`
}

export default function ChainPage() {
  const [input, setInput] = useState('')
  const [isLoading, setIsLoading] = useState(false)
  const [models, setModels] = useState<ModelInfo[]>([])
  const [selectedModel1, setSelectedModel1] = useState<ModelInfo | null>(null)
  const [selectedModel2, setSelectedModel2] = useState<ModelInfo | null>(null)
  const [intermediateResponse, setIntermediateResponse] = useState<Message | null>(null)
  const [finalResponse, setFinalResponse] = useState<Message | null>(null)
  const [systemPrompt1, setSystemPrompt1] = useState(DEFAULT_SYSTEM_PROMPTS.model1)
  const [systemPrompt2, setSystemPrompt2] = useState(DEFAULT_SYSTEM_PROMPTS.model2)
  const [activeTab, setActiveTab] = useState('config')
  const messagesEndRef = useRef<HTMLDivElement>(null)

  // Fetch models from the backend API
  useEffect(() => {
    const fetchModels = async () => {
      try {
        const response = await fetch('http://localhost:8000/api/v1/models')
        if (!response.ok) {
          throw new Error('Failed to fetch models')
        }
        const data = await response.json()
        const modelsList = data.models || []
        setModels(modelsList)

        // Set default models if available
        if (modelsList.length > 0) {
          setSelectedModel1(modelsList[0])
          if (modelsList.length > 1) {
            setSelectedModel2(modelsList[1])
          } else {
            setSelectedModel2(modelsList[0])
          }
        }
      } catch (error) {
        console.error('Error fetching models:', error)
        toast.error('Failed to fetch available models')
      }
    }

    fetchModels()
  }, [])

  // Scroll to bottom of messages
  useEffect(() => {
    messagesEndRef.current?.scrollIntoView({ behavior: 'smooth' })
  }, [intermediateResponse, finalResponse])

  const handleSubmit = async (e: React.FormEvent) => {
    e.preventDefault()
    if (!input.trim() || !selectedModel1 || !selectedModel2 || isLoading) return

    setIsLoading(true)
    setIntermediateResponse(null)
    setFinalResponse(null)
    setActiveTab('results')

    const userMessage: Message = {
      role: 'user',
      content: input
    }

    try {
      // First model call
      const response1 = await fetch('http://localhost:8000/api/v1/chat', {
        method: 'POST',
        headers: {
          'Content-Type': 'application/json',
        },
        body: JSON.stringify({
          messages: [userMessage],
          model: selectedModel1.id,
          stream: false,
          system_prompt: systemPrompt1,
          store_in_session: false
        }),
      })

      if (!response1.ok) {
        throw new Error(`Error from first model: ${response1.statusText}`)
      }

      const data1 = await response1.json()
      const intermediateContent = data1.choices[0].message.content

      setIntermediateResponse({
        role: 'assistant',
        content: intermediateContent
      })

      // Second model call with the output from the first model
      const response2 = await fetch('http://localhost:8000/api/v1/chat', {
        method: 'POST',
        headers: {
          'Content-Type': 'application/json',
        },
        body: JSON.stringify({
          messages: [
            userMessage,
            {
              role: 'assistant',
              content: `First model analysis: ${intermediateContent}`
            }
          ],
          model: selectedModel2.id,
          stream: false,
          system_prompt: systemPrompt2,
          store_in_session: false
        }),
      })

      if (!response2.ok) {
        throw new Error(`Error from second model: ${response2.statusText}`)
      }

      const data2 = await response2.json()
      setFinalResponse({
        role: 'assistant',
        content: data2.choices[0].message.content
      })
    } catch (error) {
      console.error('Error in model chain:', error)
      toast.error('Error in model chain: ' + (error instanceof Error ? error.message : 'Unknown error'))
    } finally {
      setIsLoading(false)
    }
  }

  const resetSystemPrompts = () => {
    setSystemPrompt1(DEFAULT_SYSTEM_PROMPTS.model1)
    setSystemPrompt2(DEFAULT_SYSTEM_PROMPTS.model2)
    toast.success('System prompts reset to defaults')
  }

  return (
    <div className="container py-6" style={{
      height: 'calc(100vh - 3rem)',
      overflow: 'hidden',
      display: 'flex',
      flexDirection: 'column'
    }}>
      <h2 className="text-2xl font-semibold mb-4">Chain Models</h2>

      <Tabs value={activeTab} onValueChange={setActiveTab} className="w-full flex-1 flex flex-col overflow-hidden">
        <TabsList className="mb-2">
          <TabsTrigger value="config">Configuration</TabsTrigger>
          <TabsTrigger value="results">Results</TabsTrigger>
        </TabsList>

        <TabsContent value="config" className="flex-1 overflow-auto">
          <div className="grid grid-cols-1 md:grid-cols-2 gap-6 mb-6">
            <Card className="shadow-sm">
              <CardHeader className="p-3">
                <CardTitle className="text-lg">First Model</CardTitle>
              </CardHeader>
              <CardContent className="p-3 space-y-4">
                <ModelSelector
                  models={models}
                  selectedModel={selectedModel1}
                  onModelSelect={(model: ModelInfo) => setSelectedModel1(model)}
                />
                <div>
                  <h3 className="text-sm font-medium mb-2">System Prompt</h3>
                  <Textarea
                    value={systemPrompt1}
                    onChange={(e) => setSystemPrompt1(e.target.value)}
                    className="min-h-[150px]"
                    placeholder="Enter system prompt for the first model..."
                  />
                </div>
              </CardContent>
            </Card>

            <Card className="shadow-sm">
              <CardHeader className="p-3">
                <CardTitle className="text-lg">Second Model</CardTitle>
              </CardHeader>
              <CardContent className="p-3 space-y-4">
                <ModelSelector
                  models={models}
                  selectedModel={selectedModel2}
                  onModelSelect={(model: ModelInfo) => setSelectedModel2(model)}
                />
                <div>
                  <h3 className="text-sm font-medium mb-2">System Prompt</h3>
                  <Textarea
                    value={systemPrompt2}
                    onChange={(e) => setSystemPrompt2(e.target.value)}
                    className="min-h-[150px]"
                    placeholder="Enter system prompt for the second model..."
                  />
                </div>
              </CardContent>
            </Card>
          </div>

          <div className="flex justify-end mb-4">
            <Button variant="outline" onClick={resetSystemPrompts}>
              Reset System Prompts
            </Button>
          </div>
        </TabsContent>

        <TabsContent value="results" className="flex-1 flex flex-col overflow-hidden">
          <Card className="mb-2 shadow-sm flex-shrink-0">
            <CardHeader className="p-2">
              <CardTitle className="text-lg">User Prompt</CardTitle>
            </CardHeader>
            <CardContent className="p-2">
              <form onSubmit={handleSubmit} className="flex w-full items-center space-x-2">
                <Input
                  value={input}
                  onChange={(e) => setInput(e.target.value)}
                  placeholder="Enter your prompt here..."
                  className="flex-1"
                />
                <Button
                  type="submit"
                  size="icon"
                  disabled={isLoading || !input.trim() || !selectedModel1 || !selectedModel2}
                >
                  <Send className="h-4 w-4" />
                  <span className="sr-only">Send</span>
                </Button>
              </form>
            </CardContent>
          </Card>

          <div className="grid grid-cols-1 md:grid-cols-2 gap-4 flex-1 min-h-0 overflow-hidden">
            <Card className="shadow-sm flex flex-col overflow-hidden">
              <CardHeader className="p-2 flex-shrink-0">
                <CardTitle className="text-lg">
                  Intermediate Result ({selectedModel1 ? selectedModel1.name : 'First Model'})
                </CardTitle>
              </CardHeader>
              <CardContent className="p-2 overflow-auto flex-grow">
                {isLoading && !intermediateResponse ? (
                  <div className="flex justify-center items-center h-32">
                    <div className="animate-spin rounded-full h-8 w-8 border-b-2 border-gray-900"></div>
                  </div>
                ) : intermediateResponse ? (
                  <div className="prose max-w-none">
                    <MarkdownRenderer content={intermediateResponse.content} />
                  </div>
                ) : (
                  <div className="text-center text-gray-500 h-32 flex items-center justify-center">
                    <p>Intermediate result will appear here</p>
                  </div>
                )}
              </CardContent>
            </Card>

            <Card className="shadow-sm flex flex-col overflow-hidden">
              <CardHeader className="p-2 flex-shrink-0">
                <CardTitle className="text-lg">
                  Final Result ({selectedModel2 ? selectedModel2.name : 'Second Model'})
                </CardTitle>
              </CardHeader>
              <CardContent className="p-2 overflow-auto flex-grow">
                {isLoading && !finalResponse ? (
                  <div className="flex justify-center items-center h-32">
                    <div className="animate-spin rounded-full h-8 w-8 border-b-2 border-gray-900"></div>
                  </div>
                ) : finalResponse ? (
                  <div className="prose max-w-none">
                    <MarkdownRenderer content={finalResponse.content} />
                  </div>
                ) : (
                  <div className="text-center text-gray-500 h-32 flex items-center justify-center">
                    <p>Final result will appear here</p>
                  </div>
                )}
              </CardContent>
            </Card>
          </div>
          <div ref={messagesEndRef} />
        </TabsContent>
      </Tabs>
      <Toaster />
    </div>
  )
}<|MERGE_RESOLUTION|>--- conflicted
+++ resolved
@@ -58,11 +58,7 @@
 - If you include subjective opinions, your analysis will be rejected
 
 Remember: Your output will be processed by another AI, so STRUCTURE and CLARITY are CRITICAL.`,
-<<<<<<< HEAD
-
-=======
-  
->>>>>>> faba5e1b
+
   model2: `You are a helpful assistant that specializes in creative and detailed responses.
 You will receive structured information from another AI and your task is to expand upon it,
 adding depth, nuance, and creative elements while maintaining accuracy.
@@ -142,6 +138,8 @@
           messages: [userMessage],
           model: selectedModel1.id,
           stream: false,
+          system_prompt: systemPrompt1,
+          store_in_session: false
           system_prompt: systemPrompt1,
           store_in_session: false
         }),
@@ -175,6 +173,8 @@
           ],
           model: selectedModel2.id,
           stream: false,
+          system_prompt: systemPrompt2,
+          store_in_session: false
           system_prompt: systemPrompt2,
           store_in_session: false
         }),
